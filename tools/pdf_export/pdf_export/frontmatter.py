--- conflicted
+++ resolved
@@ -47,7 +47,6 @@
     raise FrontmatterError("未找到 frontmatter 结束标记 '---'。")
 
 
-<<<<<<< HEAD
 def _normalize_updated(value: Any) -> str:
     """将 frontmatter 中的 ``updated`` 字段转换为字符串。"""
 
@@ -69,8 +68,6 @@
     return str(value).strip()
 
 
-=======
->>>>>>> da7718be
 def _parse_frontmatter(lines: list[str]) -> EntryFrontmatter:
     """将 frontmatter 行转换为 ``EntryFrontmatter``。"""
 
@@ -103,19 +100,11 @@
     if not tags:
         raise FrontmatterError("tags 字段至少包含一个标签。")
 
-<<<<<<< HEAD
     updated_text = _normalize_updated(loaded["updated"])
     if not updated_text:
         raise FrontmatterError("updated 字段必须为非空字符串或有效日期。")
 
     return EntryFrontmatter(title=title.strip(), tags=tuple(tags), updated=updated_text)
-=======
-    updated = loaded["updated"]
-    if not isinstance(updated, str) or not updated.strip():
-        raise FrontmatterError("updated 字段必须为非空字符串。")
-
-    return EntryFrontmatter(title=title.strip(), tags=tuple(tags), updated=updated.strip())
->>>>>>> da7718be
 
 
 def load_entry_document(path: Path) -> EntryDocument:
