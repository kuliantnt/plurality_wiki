--- conflicted
+++ resolved
@@ -182,17 +182,10 @@
   </div>
 </div>
 
-<<<<<<< HEAD
+
 <footer class="main-footer">
   <div class="main-footer__inner">
     <p class="main-footer__meta">维护者：脸脸系统 · 持续更新中</p>
     <p class="main-footer__thanks">感谢每一位为多重意识体知识生态贡献力量的朋友，祝你在 Plurality Wiki 的旅程中获得启发、力量与陪伴。</p>
   </div>
-</footer>
-=======
-<div class="main-footer">
-  维护者：脸脸系统 · 持续更新中 <br/>
-  感谢每一位为多重意识体知识生态贡献力量的朋友，祝你在 Plurality Wiki 的旅程中获得启发、力量与陪伴。
-
-</div>
->>>>>>> cc3ce6e2
+</footer>