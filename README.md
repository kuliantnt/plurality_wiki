--- conflicted
+++ resolved
@@ -1,21 +1,15 @@
-# Multiple personality system Wiki
-
-"多意识体wiki" ，现更名为 "Multiple personality system Wiki" （简称 MPS Wiki 或 MPSWiki）。 
-
-> 多重人格系统与相关心理健康主题的中文知识库与开源协作项目。
+# Plurality Wiki
+
+> 多重意识体系统与相关心理健康主题的中文知识库与开源协作项目。
 > 在线版本：<https://mpswiki.pages.dev/>
 
+- [查看标签索引](docs/tags.md)
 
 [![License: MIT](https://img.shields.io/badge/License-MIT-green.svg)](LICENSE)
 [![Docs status](https://img.shields.io/badge/docs-online-brightgreen.svg)](https://mpswiki.pages.dev/)
 [![PRs Welcome](https://img.shields.io/badge/PRs-welcome-blue.svg)](CONTRIBUTING.md)
-<<<<<<< HEAD
-[![Stars](https://img.shields.io/github/stars/mps-team-cn/plurality_wiki?style=social)](https://github.com/mps-team-cn/plurality_wiki/stargazers)
-[![工作流 状态](https://img.shields.io/github/actions/workflow/status/mps-team-cn/plurality_wiki/docs_quality.yml?label=CI&logo=github)](https://github.com/mps-team-cn/plurality_wiki/actions/workflows/docs_quality.yml)
-=======
 [![Stars](https://img.shields.io/github/stars/mps-team-cn/Multiple_personality_system_wiki?style=social)](https://github.com/mps-team-cn/Multiple_personality_system_wiki/stargazers)
-[![工作流 状态](https://img.shields.io/github/actions/workflow/status/mps-team-cn/Multiple_personality_system_wiki/ci.yml?label=CI&logo=github)](https://github.com/mps-team-cn/Multiple_personality_system_wiki/actions/workflows/docs_quality.yml)
->>>>>>> bd0b21ed
+[![工作流 状态](https://img.shields.io/github/actions/workflow/status/mps-team-cn/Multiple_personality_system_wiki/docs_quality.yml?label=CI&logo=github)](https://github.com/mps-team-cn/Multiple_personality_system_wiki/actions/workflows/docs_quality.yml)
 
 ---
 
@@ -25,7 +19,7 @@
 
 ## ✨ 项目目标
 
-- 汇聚与整理多意识体系统(Multiple personality system)与相关心理健康主题的高质量中文资料；
+- 汇聚与整理多重意识体（Plurality）与相关心理健康主题的高质量中文资料；
 - 采用一致的 **条目规范** 与 **贡献流程** ，确保可维护、可引用、可扩展；
 - 面向大众读者与专业人士，兼顾可读性与严谨性（参考 E-E-A-T 原则）。
 
@@ -65,7 +59,7 @@
 ## 📦 仓库结构
 
 ```ini
-Multiple_personality_system_wiki/
+plurality_wiki/
 ├─ README.md                     # 开发者说明
 ├─ CONTRIBUTING.md               # 贡献指南
 ├─ mkdocs.yml                    # MkDocs 配置文件
@@ -131,7 +125,7 @@
 │
 ├─ releases/                     # 历史 PDF 版本存档
 │  ├─ README.md                  # 版本说明
-│  └─ 多重人格系统wiki v_*.pdf       # 历史版本 PDF
+│  └─ 多意识体wiki v_*.pdf       # 历史版本 PDF
 │
 ├─ entries/                      # 原始词条目录（与 docs/entries/ 同步）
 │
