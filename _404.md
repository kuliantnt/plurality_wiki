# 页面未找到

> ⚠ 如果你是通过分享链接来到这里，请检查链接是否完整或是否被重命名。

文档可能已经移动或名称有所调整。你可以：

<<<<<<< HEAD
- 返回 <a href="#" onclick="window.location.hash = '#/README_wiki'; return false;">首页</a>
=======
- 返回 [首页](#/README_wiki)
>>>>>>> 6f140c11
- 使用左侧目录或上方搜索框寻找需要的内容
- 在 GitHub 上提交 [Issue](https://github.com/kuliantnt/plurality_wiki/issues) 告知我们失效链接

感谢理解，我们会尽快修复相关问题。<|MERGE_RESOLUTION|>--- conflicted
+++ resolved
@@ -4,11 +4,8 @@
 
 文档可能已经移动或名称有所调整。你可以：
 
-<<<<<<< HEAD
+
 - 返回 <a href="#" onclick="window.location.hash = '#/README_wiki'; return false;">首页</a>
-=======
-- 返回 [首页](#/README_wiki)
->>>>>>> 6f140c11
 - 使用左侧目录或上方搜索框寻找需要的内容
 - 在 GitHub 上提交 [Issue](https://github.com/kuliantnt/plurality_wiki/issues) 告知我们失效链接
 
