--- conflicted
+++ resolved
@@ -1,14 +1,3 @@
-<<<<<<< HEAD
-tectonic.exe
-# pdf build artifacts
-tools/pdf_export/pdf_export/__pycache__/*
-*.pdf
-*.log
-
-# Obsidian workspace and app state (ignore whole folder)
-.obsidian/
-
-=======
 # === Python ===
 __pycache__/
 *.py[cod]
@@ -148,7 +137,6 @@
 !.claude/.gitkeep
 # === End Claude ===
 
->>>>>>> 927fb588
 # === Codex ===
 .codex/
 !.codex/
@@ -164,11 +152,6 @@
 .codex/**/logs/
 # === End Codex ===
 
-<<<<<<< HEAD
-# Cache / compiled python
-tools/__pycache__/generate_tags_index.cpython-313.pyc
-tools/__pycache__/retag_and_related.cpython-313.pyc
-=======
 # === 临时文件 & 缓存 ===
 *.tmp
 *.temp
@@ -181,5 +164,4 @@
 
 # === Sveltia CMS 本地开发 ===
 docs/admin/config.production.yml
-docs/admin/config.local.yml
->>>>>>> 927fb588
+docs/admin/config.local.yml