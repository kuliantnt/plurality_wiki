--- conflicted
+++ resolved
@@ -529,7 +529,6 @@
   box-shadow: 0 12px 24px rgba(79,192,141,.28);
 }
 
-<<<<<<< HEAD
 .btn--primary:visited{
   color: #0f172a;
 }
@@ -538,11 +537,7 @@
   transform: translateY(-2px);
   box-shadow: 0 16px 32px rgba(79,192,141,.34);
   color: #041f15;
-=======
-.btn--primary:hover{
-  transform: translateY(-2px);
-  box-shadow: 0 16px 32px rgba(79,192,141,.34);
->>>>>>> d8dae64c
+
 }
 
 .btn--ghost{
